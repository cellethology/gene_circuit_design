--- conflicted
+++ resolved
@@ -30,72 +30,6 @@
 )
 logger = logging.getLogger(__name__)
 
-<<<<<<< HEAD
-# only handle single experiment at a time
-executor = submitit.AutoExecutor(folder="logs_experiments")
-executor.update_parameters(
-    timeout_min=10,
-    slurm_partition="wzt_20250411,intel-sc3",
-    slurm_cpus_per_task=1,
-    slurm_mail_user="lizelun@westlake.edu.cn",
-    slurm_mail_type="BEGIN,END,FAIL",
-    slurm_qos="huge",
-    slurm_mem_per_cpu="10GB",
-)
-# Define variables
-config_file = "configs/enformer.yaml"
-experiment_name = "enformer_template"
-config = get_experiment_config(experiment_name=experiment_name, config_file=config_file)
-
-# 2. Define the parameter combinations -> which is loaded from the config file
-initial_sample_size = config["initial_sample_size"]
-data_path = config["data_path"]
-batch_size = config["batch_size"]
-test_size = config["test_size"]
-no_test = config["no_test"]
-max_rounds = config["max_rounds"]
-output_dir = config["output_dir"]
-normalize_expression = config["normalize_expression"]
-
-# I just need to convert config into a list of dictionaries
-experiment_params = []
-for strategy in config["strategies"]:
-    for regression_model in config["regression_models"]:
-        for seq_mod_method in config["seq_mod_methods"]:
-            for seed in config["seeds"]:
-                experiment_params.append(
-                    {
-                        "strategy": strategy,
-                        "regression_model": regression_model,
-                        "seq_mod_method": seq_mod_method,
-                        "seed": seed,
-                        "data_path": data_path,
-                        "initial_sample_size": initial_sample_size,
-                        "batch_size": batch_size,
-                        "test_size": test_size,
-                        "no_test": no_test,
-                        "max_rounds": max_rounds,
-                        "output_dir": output_dir,
-                        "normalize_expression": normalize_expression,
-                    }
-                )
-
-# print(experiment_params)
-
-# 3. Submit the jobs
-jobs = executor.map_array(run_single_experiment, experiment_params)
-
-# 4. Collect the results
-# Just a holder to wait for jobs to complete
-results = [job.result() for job in jobs]
-
-# it is okay if it failed here (this is only running locally)
-# 5. Combine the results into a single csv file
-create_combined_results_from_files(output_path=Path(output_dir))
-
-# 6. Call another function to plot the results
-# TODO
-=======
 
 def run_slurm_experiments(
     config_files: List[str],
@@ -340,5 +274,4 @@
         #         "slurm_cpus_per_task": 2,
         #         "slurm_mem_per_cpu": "4GB"
         #     }
-        # )
->>>>>>> 877b35b2
+        # )